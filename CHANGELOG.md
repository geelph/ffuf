## Changelog
- master
  - New
<<<<<<< HEAD
    - New autocalibration strategy "extra" that uses a list of commonly blacklisted files to filter blacklist responses
=======
    - New command line parameter for auto adjasting ratelimiting based on amount of 429 `-ar`
>>>>>>> cd5e9bf8
  - Changed
    - Explicitly allow TLS1.0 
    - Fix markdown output file format
  
- v2.0.0
  - New
    - Added a new, dynamic keyword `FFUFHASH` that generates hash from job configuration and wordlist position to map blind payloads back to the initial request.
    - New command line parameter for searching a hash: `-search FFUFHASH`
    - Data scraper functionality
    - Requests per second rate can be configured in the interactive mode
  - Changed
    - Multiline output prints out alphabetically sorted by keyword
    - Default configuration directories now follow `XDG_CONFIG_HOME` variable (less spam in your home directory)
    - Fixed issue with autocalibration of line & words filter
    - Rate doesn't have initial burst anymore and is more robust in general
    - Sniper mode template parsing fixes
    - Time-based matcher now works properly
    - Proxy URLs are verified to avoid hard to debug issues
    - Made JSON (`-json`) output format take precedence over quiet output mode, to allow JSON output without the banner etc

  
- v1.5.0
  - New
    - New autocalibration options: `-ach`, `-ack` and `-acs`. Revamped the whole autocalibration process
    - Configurable modes for matchers and filters (CLI flags: `fmode` and `mmode`): "and" and "or"
  - Changed
  
- v1.4.1
  - New
  - Changed
    - Fixed a bug with recursion, introduced in the 1.4.0 release
    - Recursion now works better with multiple wordlists, disabling unnecessary wordlists for queued jobs where needed
  
- v1.4.0
  - New
    - Added response time logging and filtering
    - Added a CLI flag to specify TLS SNI value
    - Added full line colors
    - Added `-json` to emit newline delimited JSON output
    - Added 500 Internal Server Error to list of status codes matched by default
  - Changed
    - Fixed an issue where output file was created regardless of `-or`
    - Fixed an issue where output (often a lot of it) would be printed after entering interactive mode
    - Fixed an issue when reading wordlist files from ffufrc
    - Fixed an issue where `-of all` option only creates one output file (instead of all formats) 
    - Fixed an issue where redirection to the same domain in recursive mode dropped port info from URL
    - Added HTTP2 support

- v1.3.1
  - New
    - Added a CLI flag to disable the interactive mode
  - Changed
    - Do not read the last newline in the end of the raw request file when using -request
    - Fixed an issue with storing the matches for recursion jobs
    - Fixed the way the "size" is calculated, it should match content-length now
    - Fixed an issue with header canonicalization when a keyword was just a part of the header name  
    - Fixed output writing so it doesn't silently fail if it needs to create directories recursively

- v1.3.0
  - New
     - All output file formats now include the `Content-Type`.
     - New CLI flag `-recursion-strategy` that allows adding new queued recursion jobs for non-redirect responses.
     - Ability to enter interactive mode by pressing `ENTER` during  the ffuf execution. The interactive mode allows
    user to change filters, manage recursion queue, save snapshot of matches to a file etc.
  - Changed
    - Fix a badchar in progress output
  
- v1.2.1
  - Changed
    - Fixed a build breaking bug in `input-shell` parameter
    
- v1.2.0
  - New
    - Added 405 Method Not Allowed to list of status codes matched by default.
    - New CLI flag `-rate` to set maximum rate of requests per second. The adjustment is dynamic.
    - New CLI flag `-config` to define a configuration file with preconfigured settings for the job.
    - Ffuf now reads a default configuration file `$HOME/.ffufrc` upon startup. Options set in this file
    are overwritten by the ones provided on CLI.
    - Change banner logging to stderr instead of stdout.
    - New CLI flag `-or` to avoid creating result files if we didn't get any. 
    - New CLI flag `-input-shell` to set the shell to be used by `input-cmd`

  - Changed
    - Pre-flight errors are now displayed also after the usage text to prevent the need to scroll through backlog.
    - Cancelling via SIGINT (Ctrl-C) is now more responsive
    - Fixed issue where a thread would hang due to TCP errors
    - Fixed the issue where the option -ac was overwriting existing filters. Now auto-calibration will add them where needed.
    - The `-w` flag now accepts comma delimited values in the form of `file1:W1,file2:W2`.
    - Links in the HTML report are now clickable
    - Fixed panic during wordlist flag parsing in Windows systems.

- v1.1.0
  - New
    - New CLI flag `-maxtime-job` to set max. execution time per job.
    - Changed behaviour of `-maxtime`, can now be used for entire process.
    - A new flag `-ignore-body` so ffuf does not fetch the response content. Default value=false.
    - Added the wordlists to the header information.
    - Added support to output "all" formats (specify the path/filename sans file extension and ffuf will add the appropriate suffix for the filetype)

  - Changed
    - Fixed a bug related to the autocalibration feature making the random seed initialization also to take place before autocalibration needs it.
    - Added tls renegotiation flag to fix #193 in http.Client
    - Fixed HTML report to display select/combo-box for rows per page (and increased default from 10 to 250 rows).
    - Added Host information to JSON output file
    - Fixed request method when supplying request file
    - Fixed crash with 3XX responses that weren't redirects (304 Not Modified, 300 Multiple Choices etc)

- v1.0.2
  - Changed
    - Write POST request data properly to file when ran with `-od`.
    - Fixed a bug by using header canonicaliztion related to HTTP headers being case insensitive.
    - Properly handle relative redirect urls with `-recursion`
    - Calculate req/sec correctly for when using recursion
    - When `-request` is used, allow the user to override URL using `-u`

- v1.0.1
  - Changed
    - Fixed a bug where regex matchers and filters would fail if `-od` was used to store the request & response contents.

- v1.0
  - New
    - New CLI flag `-ic` to ignore comments from wordlist.
    - New CLI flags `-request` to specify the raw request file to build the actual request from and `-request-proto` to define the new request format.
    - New CLI flag `-od` (output directory) to enable writing requests and responses for matched results to a file for postprocessing or debugging purposes.
    - New CLI flag `-maxtime` to limit the running time of ffuf
    - New CLI flags `-recursion` and `-recursion-depth` to control recursive ffuf jobs if directories are found. This requires the `-u` to end with FUZZ keyword.
    - New CLI flag `-replay-proxy` to replay matched requests using a custom proxy.
  - Changed
    - Limit the use of `-e` (extensions) to a single keyword: FUZZ
    - Regexp matching and filtering (-mr/-fr) allow using keywords in patterns
    - Take 429 responses into account when -sa (stop on all error cases) is used
    - Remove -k flag support, convert to dummy flag #134
    - Write configuration to output JSON
    - Better help text.
    - If any matcher is set, ignore -mc default value.

- v0.12
  - New
    - Added a new flag to select a multi wordlist operation mode: `--mode`, possible values: `clusterbomb` and `pitchfork`.
    - Added a new output file format eJSON, for always base64 encoding the input data.
    - Redirect location is always shown in the output files (when using `-o`)
    - Full URL is always shown in the output files (when using `-o`)
    - HTML output format got [DataTables](https://datatables.net/) support allowing realtime searches, sorting by column etc.
    - New CLI flag `-v` for verbose output. Including full URL, and redirect location.
    - SIGTERM monitoring, in order to catch keyboard interrupts an such, to be able to write `-o` files before exiting.
  - Changed
    - Fixed a bug in the default multi wordlist mode
    - Fixed JSON output regression, where all the input data was always encoded in base64
    - `--debug-log` no correctly logs connection errors
    - Removed `-l` flag in favor of `-v`
    - More verbose information in banner shown in startup.

- v0.11
  - New

    - New CLI flag: -l, shows target location of redirect responses
    - New CLI flac: -acc, custom auto-calibration strings
    - New CLI flag: -debug-log, writes the debug logging to the specified file.
    - New CLI flags -ml and -fl, filters/matches line count in response
    - Ability to use multiple wordlists / keywords by defining multiple -w command line flags. The if no keyword is defined, the default is FUZZ to keep backwards compatibility. Example: `-w "wordlists/custom.txt:CUSTOM" -H "RandomHeader: CUSTOM"`.

  - Changed
    - New CLI flag: -i, dummy flag that does nothing. for compatibility with copy as curl.
    - New CLI flag: -b/--cookie, cookie data for compatibility with copy as curl.
    - New Output format are available: HTML and Markdown table.
    - New CLI flag: -l, shows target location of redirect responses
    - Filtering and matching by status code, response size or word count now allow using ranges in addition to single values
    - The internal logging information to be discarded, and can be written to a file with the new `-debug-log` flag.

- v0.10
  - New
    - New CLI flag: -ac to autocalibrate response size and word filters based on few preset URLs.
    - New CLI flag: -timeout to specify custom timeouts for all HTTP requests.
    - New CLI flag: --data for compatibility with copy as curl functionality of browsers.
    - New CLI flag: --compressed, dummy flag that does nothing. for compatibility with copy as curl.
    - New CLI flags: --input-cmd, and --input-num to handle input generation using external commands. Mutators for example. Environment variable FFUF_NUM will be updated on every call of the command.
    - When --input-cmd is used, display position instead of the payload in results. The output file (of all formats) will include the payload in addition to the position however.

  - Changed
    - Wordlist can also be read from standard input
    - Defining -d or --data implies POST method if -X doesn't set it to something else than GET

- v0.9
  - New
    - New output file formats: CSV and eCSV (CSV with base64 encoded input field to avoid CSV breakage with payloads containing a comma)
    - New CLI flag to follow redirects
    - Erroring connections will be retried once
    - Error counter in status bar
    - New CLI flags: -se (stop on spurious errors) and -sa (stop on all errors, implies -se and -sf)
    - New CLI flags: -e to provide a list of extensions to add to wordlist entries, and -D to provide DirSearch wordlist format compatibility.
    - Wildcard option for response status code matcher.
- v0.8
  - New
    - New CLI flag to write output to a file in JSON format
    - New CLI flag to stop on spurious 403 responses
  - Changed
    - Regex matching / filtering now matches the headers alongside of the response body<|MERGE_RESOLUTION|>--- conflicted
+++ resolved
@@ -1,11 +1,8 @@
 ## Changelog
 - master
   - New
-<<<<<<< HEAD
     - New autocalibration strategy "extra" that uses a list of commonly blacklisted files to filter blacklist responses
-=======
     - New command line parameter for auto adjasting ratelimiting based on amount of 429 `-ar`
->>>>>>> cd5e9bf8
   - Changed
     - Explicitly allow TLS1.0 
     - Fix markdown output file format
